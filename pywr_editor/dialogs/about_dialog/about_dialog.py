import sys
from datetime import datetime
from typing import TYPE_CHECKING, Union

<<<<<<< HEAD
import pywr
=======
import qtawesome as qta
>>>>>>> e3dada6c
from PySide6.QtCore import QSize
from PySide6.QtGui import Qt
from PySide6.QtWidgets import (
    QDialog,
    QDialogButtonBox,
    QHBoxLayout,
    QLabel,
    QPushButton,
    QVBoxLayout,
)

from pywr_editor.style import Color
from pywr_editor.widgets import PushIconButton

from .about_dialog_style_sheet import about_dialog_stylesheet
from .legal_dialog import LegalDialog

if TYPE_CHECKING:
    from .about_button import AboutButton


class AboutDialog(QDialog):
    def __init__(self, parent: Union["AboutButton", None] = None):
        """
        Initialises the dialog.
        :param parent: The parent widget.
        """
        super().__init__(parent)
        self.setWindowTitle("About Pywr editor")
        self.setWindowModality(Qt.WindowModality.WindowModal)
        self.setWindowFlag(Qt.WindowType.FramelessWindowHint)
        self.setStyleSheet(about_dialog_stylesheet())

        width, height = (470, 220)
        self.setMaximumSize(width, height)
        self.setMinimumSize(width, height)

        # Text
        from pywr_editor import __build_date__, __version__

        build_date = datetime.strptime(__build_date__, "%Y-%m-%d").strftime(
            "%d %b %Y"
        )

        # flake8: noqa
        text = f"""<div style="font-weight:bold; font-size:16px">Pywr editor {__version__}</div>
        <div style="margin-top:5px">Build on: {build_date}</div>
        <div style="margin-top:5px">Runtime version: Python {sys.version}</div>
        <div style="margin-top:2px;margin-bottom:25px">Pywr version: {pywr.__version__}</div>

        <p>Copyright (C) 2021-{datetime.now().strftime('%Y')}  Stefano Simoncelli</p>
    
        <p>This program is free software: you can redistribute it and/or modify
        it under the terms of the GNU General Public License as published by
        the Free Software Foundation, either version 3 of the License, or
        (at your option) any later version.</p>
    
        <p>This program is distributed in the hope that it will be useful,
        but WITHOUT ANY WARRANTY; without even the implied warranty of
        MERCHANTABILITY or FITNESS FOR A PARTICULAR PURPOSE.  See the
        GNU General Public License for more details.</p>
        """
        content = QLabel(text)
        content.setWordWrap(True)

        # Legal notices
        button_style = (
            f"background: none; border: 0; padding: 0; margin-right: 10px; "
            + f"color: {Color('blue', 600).hex}; text-decoration: underline;"
            + "text-align: left;"
        )
        legal_dialog_link = QPushButton("Legal notices")
        legal_dialog_link.setStyleSheet(button_style)
        # noinspection PyUnresolvedReferences
        legal_dialog_link.clicked.connect(self.show_legal_dialog)

        content_layout = QVBoxLayout()
        content_layout.setContentsMargins(0, 0, 0, 0)
        content_layout.addWidget(content)
        content_layout.addWidget(legal_dialog_link)

        # Close button
        button_box = QDialogButtonBox(QDialogButtonBox.StandardButton.Close)
        # noinspection PyUnresolvedReferences
        button_box.rejected.connect(self.reject)
        # noinspection PyUnresolvedReferences
        button_box.findChild(QPushButton).setIcon(qta.icon("msc.close"))

        # Logo + legal widgets layout
        logo_layout = QVBoxLayout()
        logo = PushIconButton(icon=":logos/normal", icon_size=QSize(70, 70))
        logo_layout.addWidget(logo)
        logo_layout.addStretch()
        logo.setStyleSheet("background: none; border: none; padding: 0px 6px")

        top_layout = QHBoxLayout()
        top_layout.addLayout(logo_layout)
        top_layout.addLayout(content_layout)

        # Main layout
        main_layout = QVBoxLayout(self)
        main_layout.addLayout(top_layout)
        main_layout.addWidget(button_box)
        self.setLayout(main_layout)

    def show_legal_dialog(self) -> None:
        """
        Shows the legal dialog.
        :return: None
        """
        dialog = LegalDialog(self)
        dialog.show()<|MERGE_RESOLUTION|>--- conflicted
+++ resolved
@@ -2,11 +2,8 @@
 from datetime import datetime
 from typing import TYPE_CHECKING, Union
 
-<<<<<<< HEAD
 import pywr
-=======
 import qtawesome as qta
->>>>>>> e3dada6c
 from PySide6.QtCore import QSize
 from PySide6.QtGui import Qt
 from PySide6.QtWidgets import (
