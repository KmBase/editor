from pathlib import Path

import PySide6
from PySide6.QtCore import Slot
from PySide6.QtGui import Qt
from PySide6.QtWidgets import (
    QAbstractItemView,
    QDialog,
    QDialogButtonBox,
    QFileDialog,
    QHBoxLayout,
    QLabel,
    QMessageBox,
    QPushButton,
    QStyledItemDelegate,
    QVBoxLayout,
    QWidget,
)

from pywr_editor.form import FormTitle
from pywr_editor.model import JsonUtils, ModelConfig
<<<<<<< HEAD
=======
from pywr_editor.toolbar.node_library.schematic_items_library import (
    LibraryPanel,
)
>>>>>>> 43d08355
from pywr_editor.utils import Logging, get_signal_sender
from pywr_editor.widgets import PushIconButton, TableView

from .files_model import FilesModel


class IncludesDialog(QDialog):
    def __init__(
        self,
        model_config: ModelConfig,
        parent: QWidget | None = None,
    ):
        """
        Initialises the modal dialog to handle included files.
        :param model_config: The ModelConfig instance.
        :param parent: The parent widget. Default to None.
        """
        self.app = parent
        self.model_config = model_config
        self.logger = Logging().logger(self.__class__.__name__)

        super().__init__(parent)

        # title
        title = FormTitle("Custom imports")
        description = QLabel(
            "Add Python files containing custom parameters, nodes and recorders. "
            "Custom classes will be automatically loaded, when you load the model "
            "JSON file with Pywr. The editor will also be able to recognise custom "
            "model components."
        )
        description.setWordWrap(True)

        # Table buttons
        self.add_button = PushIconButton(
            icon=":misc/plus", label="Add file", small=True
        )
        self.add_button.setToolTip("Add a new file to import in the model")
        # noinspection PyUnresolvedReferences
        self.add_button.clicked.connect(self.on_add_new_file)

        self.delete_button = PushIconButton(
            icon=":misc/minus", label="Delete file(s)", small=True
        )
        self.delete_button.setToolTip("Delete the selected import")
        self.delete_button.setDisabled(True)
        # noinspection PyUnresolvedReferences
        self.delete_button.clicked.connect(self.on_delete_file)

        # Table
        self.model = FilesModel(
            files_dict=model_config.includes.get_custom_classes(
                include_non_existing=True
            ),
            model_config=model_config,
        )
        # noinspection PyUnresolvedReferences
        self.model.layoutChanged.connect(self.on_value_change)

        self.table = TableView(self.model, self.delete_button)
        self.table.setSelectionBehavior(
            QAbstractItemView.SelectionBehavior.SelectRows
        )
        self.table.setColumnWidth(0, 300)
        self.table.setItemDelegate(IncludesDelegate())

        table_buttons_layout = QHBoxLayout()
        table_buttons_layout.addStretch()
        table_buttons_layout.addWidget(self.add_button)
        table_buttons_layout.addWidget(self.delete_button)

        # dialog buttons
        button_box = QDialogButtonBox(
            QDialogButtonBox.StandardButton.Save
            | QDialogButtonBox.StandardButton.Close
        )
        # noinspection PyUnresolvedReferences
        button_box.rejected.connect(self.reject)
        button_box.setStyleSheet("margin-top: 20px")
        # noinspection PyTypeChecker
        self.save_button: QPushButton = button_box.findChild(QPushButton)
        self.save_button.setEnabled(False)
        # noinspection PyUnresolvedReferences
        self.save_button.clicked.connect(self.on_save)

        layout = QVBoxLayout()
        layout.addWidget(title)
        layout.addWidget(description)
        layout.addWidget(self.table)
        layout.addLayout(table_buttons_layout)
        layout.addWidget(button_box)

        self.setLayout(layout)
        self.setMinimumSize(630, 300)
        self.setWindowModality(Qt.WindowModality.WindowModal)

    @Slot()
    def on_delete_file(self) -> None:
        """
        Deletes selected import(s).
        :return: None
        """
        self.logger.debug(
            f"Running on_delete_file Slot from {get_signal_sender(self)}"
        )
        indexes = self.table.selectedIndexes()
        row_indexes = list({index.row() for index in indexes})
        file_names = list(self.model.files_dict.keys())

        # check that a class in the files h=that are going to be deleted is not used
        # in any "type" key
        used_classes = []
        occurrences = 0
        import_attrs = ["parameters", "recorders", "nodes"]
        for ri in row_indexes:
            import_props = self.model.files_dict[file_names[ri]]
            for attr in import_attrs:
                for component_name in getattr(import_props, attr):
                    matches = JsonUtils(self.model_config.json).find_str(
                        string=component_name, match_key="type"
                    )
                    occurrences += matches.occurrences
                    if matches.occurrences:
                        used_classes.append(component_name)

        if used_classes:
            comp_word = "component" if occurrences == 1 else "components"
            message = "The custom import you are going to delete contains the "
            message += f"following Python classes that are used by {occurrences} model "
            message += f"{comp_word}: {', '.join(used_classes)}\n\n"
            message += "Do you want to continue?"

            answer = QMessageBox.warning(
                self,
                "Warning",
                message,
                QMessageBox.StandardButton.Yes | QMessageBox.StandardButton.No,
            )
            if answer == QMessageBox.StandardButton.No:
                return

        # delete imports
        new_files = {}
        for fi, file in enumerate(self.model.files_dict):
            if fi in row_indexes:
                self.logger.debug(f"Deleted import '{file}'")
            else:
                new_files[file] = self.model.files_dict[file]

        # update the model
        # noinspection PyUnresolvedReferences
        self.model.layoutAboutToBeChanged.emit()
        self.model.files_dict = new_files
        # noinspection PyUnresolvedReferences
        self.model.layoutChanged.emit()
        self.table.clear_selection()

    @Slot()
    def on_add_new_file(self) -> None:
        """
        Adds a new import.
        :return: None
        """
        self.logger.debug(
            f"Running on_add_file Slot from {get_signal_sender(self)}"
        )
        file_dialog = QFileDialog()
        file_dialog.setFileMode(QFileDialog.FileMode.ExistingFiles)

        files_filter = "Python (*.py)"
        file_dialog.setNameFilter(files_filter)

        file_dialog.exec()
        files = file_dialog.selectedFiles()
        if len(files) == 0:
            return

        self.add_files(files)

    def add_files(self, files: list[str]) -> None:
        """
        Adds new files to the table.
        :param files: The list of files to add.
        :return: None
        """
        self.logger.debug(f"Selected {files}")
        for file in files:
            file = Path(file)
            file_name = file.name
            self.logger.debug(f"Processing '{file_name}'")
            error_message = None

            # check that file can be imported
            if not file.exists():
                error_message = f"The file '{file_name}' does not exist"
            elif not str(file).endswith(".py"):
                error_message = (
                    f"The file '{file_name}' must be a valid Python (.py) file"
                )
            elif file in self.model.files_dict:
                error_message = (
                    f"The file '{file_name}' is already in the import list"
                )

            # show error
            if error_message:
                self.logger.debug(error_message)
                QMessageBox.critical(
                    self, "Error", error_message, QMessageBox.StandardButton.Ok
                )
                continue

            # parse the file
            # noinspection PyBroadException
            try:
                import_props = self.model_config.includes.get_classes_from_file(
                    file
                )
                if (
                    not import_props.parameters
                    and not import_props.recorders
                    and not import_props.nodes
                ):
                    QMessageBox.warning(
                        self,
                        "Warning",
                        f"The file '{file_name}' does not contain any valid pywr "
                        "classes. The classes must inherit from Parameter (for "
                        "parameters), or Node (for nodes) or Recorder (for recorders)",
                        QMessageBox.StandardButton.Ok,
                    )
                    self.logger.debug("Invalid base class")

                self.logger.debug("File added")
                # update the model
                # noinspection PyUnresolvedReferences
                self.model.layoutAboutToBeChanged.emit()
                self.model.files_dict[file] = import_props
                # noinspection PyUnresolvedReferences
                self.model.layoutChanged.emit()
            except Exception:
                self.logger.debug(
                    f"An error occurred while parsing the Python file '{file_name}'"
                )
                QMessageBox.critical(
                    self,
                    "Error",
                    f"The file '{file.as_posix()}' cannot be parsed. Make sure it"
                    "does not contain syntax errors and includes valid Python "
                    "classes",
                    QMessageBox.StandardButton.Ok,
                )

    @Slot()
    def on_save(self) -> None:
        """
        Saves the import list.
        :return: None
        """
        self.logger.debug(
            f"Running on_add_file Slot from {get_signal_sender(self)}"
        )

        # includes non Python files
        values = self.model_config.includes.get_all_non_pyfiles()
        # convert to relative path
        for file in self.model.files_dict.keys():
            values.append(self.model_config.path_to_relative(file, True))
        self.logger.debug(f"Saving {values}")
        self.model_config.includes.save_imports(values)

        # update the node panel
        if self.app:
            from pywr_editor.toolbar.node_library.nodes_library import (
                NodesLibraryPanel,
            )

            # noinspection PyTypeChecker
            panel: LibraryPanel = self.app.findChild(LibraryPanel)
            panel.reload()

        self.save_button.setEnabled(False)

    @Slot()
    def on_value_change(self) -> None:
        """
        Enables the save button when the model changes.
        :return: None
        """
        self.save_button.setEnabled(True)


class IncludesDelegate(QStyledItemDelegate):
    def paint(
        self,
        painter: PySide6.QtGui.QPainter,
        option: PySide6.QtWidgets.QStyleOptionViewItem,
        index: PySide6.QtCore.QModelIndex
        | PySide6.QtCore.QPersistentModelIndex,
    ):
        """
        Paints the row red when file does not exist.
        :param painter: The painter instance.
        :param option: The option.
        :param index: The item index.
        :return: None
        """
        background = index.data(Qt.ItemDataRole.BackgroundRole)
        if background:
            painter.fillRect(option.rect, background)

        super().paint(painter, option, index)<|MERGE_RESOLUTION|>--- conflicted
+++ resolved
@@ -19,12 +19,6 @@
 
 from pywr_editor.form import FormTitle
 from pywr_editor.model import JsonUtils, ModelConfig
-<<<<<<< HEAD
-=======
-from pywr_editor.toolbar.node_library.schematic_items_library import (
-    LibraryPanel,
-)
->>>>>>> 43d08355
 from pywr_editor.utils import Logging, get_signal_sender
 from pywr_editor.widgets import PushIconButton, TableView
 
@@ -298,8 +292,8 @@
 
         # update the node panel
         if self.app:
-            from pywr_editor.toolbar.node_library.nodes_library import (
-                NodesLibraryPanel,
+            from pywr_editor.toolbar.node_library.schematic_items_library import (
+                LibraryPanel,
             )
 
             # noinspection PyTypeChecker
