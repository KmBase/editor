from typing import TYPE_CHECKING, Sequence, Union

import PySide6
from PySide6 import QtGui
from PySide6.QtCore import QPointF, QRectF, Qt, QUuid, Signal, Slot
from PySide6.QtGui import QPainter
from PySide6.QtWidgets import (
    QFileDialog,
    QFrame,
    QGraphicsItem,
    QGraphicsScene,
    QGraphicsView,
    QPushButton,
    QVBoxLayout,
)

from pywr_editor.model import Edges, ModelConfig, NodeConfig
from pywr_editor.node_shapes import get_node_icon_classes
from pywr_editor.schematic import (
<<<<<<< HEAD
    SchematicItem,
    DeleteNodeCommand,
    AddNodeCommand,
=======
>>>>>>> bd02f46b
    SchematicBBoxUtils,
    SchematicItem,
    scaling_factor,
    units_to_factor,
)
from pywr_editor.style import Color, stylesheet_dict_to_str
from pywr_editor.toolbar import NodesLibraryPanel

from .connecting_node_props import ConnectingNodeProps
from .edge import Edge, TempEdge
from .schematic_canvas import SchematicCanvas

if TYPE_CHECKING:
    from pywr_editor import MainWindow


class Schematic(QGraphicsView):
    # schematic
    padding: int = 50
    pywr_bounds: tuple[int] = (-100, 100)
    max_view_size_delta: int = 50
    schematic_move_event = Signal(QPointF)
    connect_node_event = Signal(SchematicItem)

    # zoom factors
    min_zoom = scaling_factor("zoom-out", 3)
    max_zoom = scaling_factor("zoom-in", 3)

    def __init__(self, model_config: ModelConfig, app: "MainWindow"):
        """
        :param model_config: The instance representing the model dictionary.
        :param app: The application.
        :return: None
        """
        super().__init__(app)
        self.init = True
        self.model_config = model_config
        self.app = app
        self.editor_settings = self.app.editor_settings
        self.canvas_drag = False

        # initialises the schematic view
        schematic_size = model_config.schematic_size
        self.schematic_width = schematic_size[0]
        self.schematic_height = schematic_size[1]
        self.scaling_factor = self.editor_settings.zoom_level
        self.nodes_wo_position = 0
        self.connecting_node_props = ConnectingNodeProps()
        self.schematic_items: dict[str, SchematicItem] = {}

        # noinspection PyUnresolvedReferences
        self.schematic_move_event.connect(self.on_schematic_move)
        # noinspection PyUnresolvedReferences
        self.connect_node_event.connect(self.on_connect_node_end)
        self.node_classes = get_node_icon_classes()

        # behaviour
        self.setCacheMode(QGraphicsView.CacheModeFlag.CacheBackground)
        self.setViewportUpdateMode(
            QGraphicsView.ViewportUpdateMode.BoundingRectViewportUpdate
        )
        self.setResizeAnchor(QGraphicsView.ViewportAnchor.AnchorUnderMouse)
        self.setTransformationAnchor(
            QGraphicsView.ViewportAnchor.AnchorUnderMouse
        )
        self.setHorizontalScrollBarPolicy(Qt.ScrollBarPolicy.ScrollBarAlwaysOff)
        self.setVerticalScrollBarPolicy(Qt.ScrollBarPolicy.ScrollBarAlwaysOff)
        self.setAcceptDrops(True)

        # appearance
        self.setRenderHints(
            QPainter.Antialiasing
            | QPainter.SmoothPixmapTransform
            | QPainter.TextAntialiasing
        )
        self.update_scene_size()
        self.setAlignment(Qt.AlignCenter)

        # draw the scene
        self.scene = QGraphicsScene(parent=self)
        # noinspection PyUnresolvedReferences
        self.scene.changed.connect(self.on_scene_change)
        # noinspection PyUnresolvedReferences
        self.scene.selectionChanged.connect(self.on_selection_changed)
        self.setScene(self.scene)
        self.setFrameShape(QFrame.Shape.NoFrame)

        # add the canvas
        self.canvas = None
        self.add_scene_decorations()

        # adjust the view
        self.scale(self.scaling_factor, self.scaling_factor)
        center = self.app.editor_settings.schematic_center
        if center is not None:
            self.centerOn(center)

        # add top button
        self.abort_node_connection_button = None
        self.add_abort_node_connection_button()

    def add_scene_decorations(self) -> None:
        """
        Adds the canvas border and background to the scene.
        :return: None
        """
        self.scene.setBackgroundBrush(Color("gray", 300).qcolor)
        # add the canvas
        self.canvas = SchematicCanvas(
            width=self.schematic_width, height=self.schematic_height
        )
        self.scene.addItem(self.canvas)

    def draw(self) -> None:
        """
        Draws the schematic.
        :return: None
        """
        # draw the nodes
        for node_index, node_props in enumerate(
            self.model_config.nodes.get_all()
        ):
            node_config = self.model_config.nodes.node(node_props)
            # if node_dict.is_visible is False:
            #     continue

            node_position = node_config.position
            # position is not available
            if node_position is None:
                # use pywr position if available
                pywr_position = node_config.pywr_position
                if pywr_position is not None:
                    node_position = self.to_px(pywr_position)
                else:
                    node_position = [
                        self.schematic_width / 2,
                        self.schematic_height / 2,
                    ]
                    self.nodes_wo_position += 1
                # set the new position and update the node dictionary
                node_props = self.model_config.nodes.set_position(
                    node_index=node_index, position=node_position
                )

            # draw the node
            self.add_node(node_props=node_props)

        # draw the edges
        model_edges = Edges(self.model_config)
        for source_node_name, source_node_obj in self.schematic_items.items():
            target_nodes = self.model_config.edges.get_targets(source_node_name)
            if target_nodes is not None:
                for target_node_name in target_nodes:
                    self.scene.addItem(
                        Edge(
                            source=source_node_obj,
                            target=self.schematic_items[target_node_name],
                            edge_color_name=model_edges.get_edge_color(
                                source_node_name
                            ),
                            hide_arrow=self.editor_settings.are_edge_arrows_hidden,
                        )
                    )

        # warn if some nodes do not have a position
        self.trigger_missing_pos_warning()

        # move nodes outside canvas
        self.adjust_nodes_initial_pos()

        if self.init is True:
            self.init = False

    def reload(self) -> None:
        """
        Reloads the scene and schematic.
        :return: None
        """
        self.scene.clear()
        self.add_scene_decorations()
        self.schematic_items = {}
        self.draw()

    def add_node(self, node_props: dict) -> SchematicItem:
        """
        Adds and registers a new graphical node to the schematic.
        :param node_props: The dictionary with the node properties.
        :return: The graphical node instance.
        """
        node_obj = SchematicItem(node_props=node_props, view=self)
        self.scene.addItem(node_obj)
        self.schematic_items[node_obj.name] = node_obj

        return node_obj

    def delete_node(self, node_name: str) -> list[list[str | int]]:
        """
        Deletes the provided node and its edges from the schematic and model
        configuration.
        :param node_name: The node name.
        :return: The list of model edges that were deleted.
        """
        # find the node shape on the schematic
        node_item = self.schematic_items[node_name]
        deleted_edges: list[list[str]] = []

        # delete edges on the schematic when node is source node
        for c_node in node_item.connected_nodes["target_nodes"]:
            for ei, edge_item in enumerate(c_node.edges):
                if edge_item.source.name == node_item.name:
                    deleted_edges.append(self.delete_edge(edge_item))
                    del c_node.edges[ei]
                    break

        # delete edges on the schematic when node is target node
        for c_node in node_item.connected_nodes["source_nodes"]:
            for ei, edge_item in enumerate(c_node.edges):
                if edge_item.target.name == node_item.name:
                    deleted_edges.append(self.delete_edge(edge_item))
                    del c_node.edges[ei]
                    break

        # remove the graphic item in schematic and model config
        self.model_config.nodes.delete(node_name)
        del self.schematic_items[node_name]
        self.scene.removeItem(node_item)

        return deleted_edges

    def delete_edge(self, edge_item: Edge) -> list[str | int]:
        """
        Deletes the edge from the schematic and model configuration.
        :param edge_item: The schematic Edge instance.
        :return: The deleted model edge (nodes and slot names).
        """
        self.scene.removeItem(edge_item)
        # delete edge from model config and returned deleted model edge
        edge, _ = self.model_config.edges.find_edge(
            edge_item.source.name, edge_item.target.name
        )
        self.model_config.edges.delete(edge)
        return edge

    def add_abort_node_connection_button(self) -> None:
        """
        Adds the abort node connection button.
        :return: None
        """
        button = QPushButton(
            "Select the node to connect. Press ESC or click here to abort"
        )
        button.setObjectName("abort-button")
        button.setStyleSheet(
            stylesheet_dict_to_str(
                {
                    "#abort-button": {
                        "background": Color("blue", 100).hex,
                        "border": 0,
                        "color": Color("blue", 600).hex,
                        ":hover": {
                            "background": Color("blue", 200).hex,
                            "border": 0,
                            "color": Color("blue", 800).hex,
                        },
                    }
                }
            )
        )
        # noinspection PyUnresolvedReferences
        button.clicked.connect(self.on_connect_node_end)

        layout = QVBoxLayout(self)
        layout.setAlignment(Qt.AlignCenter | Qt.AlignTop)
        layout.addWidget(button)
        button.hide()
        self.abort_node_connection_button = button

    def trigger_missing_pos_warning(self) -> None:
        """
        Warns if some nodes do not have a position.
        :return: None
        """
        if self.nodes_wo_position > 0:
            if self.nodes_wo_position == 1:
                text = (
                    f"{self.nodes_wo_position} node does not have a position "
                    + "assigned. This has been placed at\nthe schematic centre"
                    + "and may overlap with other nodes. Select and drag it\n"
                    + "to a new location to store its correct position."
                )
            else:
                text = (
                    f"{self.nodes_wo_position} nodes do not have a position "
                    + "assigned. These have been placed at\nthe schematic centre "
                    + "and may overlap with other nodes. Select and drag them\n"
                    + "to new locations to store their correct positions."
                )
            # noinspection PyUnresolvedReferences
            self.app.warning_info_message.emit(
                "Missing positions", text, "warn"
            )

    def adjust_nodes_initial_pos(self) -> None:
        """
         Moves nodes that are outside schematic onto the canvas.
        :return: None
        """
        moved_nodes_count = False
        for node in self.items():
            # ignore children and work on node groups only
            if not isinstance(node, SchematicItem):
                continue
            was_node_moved = node.adjust_node_position()

            if was_node_moved:
                node.save_position_if_moved()
                moved_nodes_count += 1

        # print message only when the schematic is first drawn
        if moved_nodes_count > 0 and self.init:
            if moved_nodes_count == 1:
                message = f"{moved_nodes_count} node was outside the schematic canvas "
                message += "and it has been\nmoved to lie within the canvas."
            else:
                message = (
                    f"{moved_nodes_count} nodes were outside the schematic "
                )
                message += (
                    "canvas and they have been\nmoved to lie within the canvas."
                )
            # noinspection PyUnresolvedReferences
            self.app.warning_info_message.emit(
                "Wrong node position", message, "info"
            )

        # disable decrease size buttons if at least one node is already on the edge
        # or has been moved
        self.toggle_schematic_size_buttons()

    def to_px(self, point: Sequence[float]) -> list[float]:
        """
        Transforms the point from the pywr coordinates to the schematic coordinates
        (i.e. pixels).
        :param point: The point to transform.
        :return: The transformed coordinates.
        """
        point_px = []
        px_sizes = [self.schematic_width, self.schematic_height]
        pywr_bound_size = self.pywr_bounds[1] - self.pywr_bounds[0]

        sign = [1, -1]
        for i, point_coordinate in enumerate(point):
            x_ratio = pywr_bound_size / px_sizes[i]
            point_px.append(
                round(
                    -(self.pywr_bounds[0] - sign[i] * point_coordinate)
                    / x_ratio,
                    4,
                )
            )
        return point_px

    def increase_height(self) -> None:
        """
        Increases the schematic height.
        :return: None
        """
        self.schematic_height = self.schematic_height + self.max_view_size_delta
        self.update_size()

        # re-enable button if it was disabled
        if self.app.actions.get("decrease-height").isEnabled() is False:
            self.enable_decrease_height_button(True)

    def decrease_height(self) -> None:
        """
        Decreases the schematic height.
        :return: None
        """
        max_min_bbox = SchematicBBoxUtils(
            self.items()
        ).min_max_bounding_box_coordinates
        node_max_y = max_min_bbox.max_y.value

        # height always changes from bottom - make sure that all the nodes fit in
        # the schematic
        view_size_delta = self.max_view_size_delta
        if self.schematic_height - node_max_y < view_size_delta:
            view_size_delta = self.schematic_height - node_max_y
            # lock decrease height button
            self.enable_decrease_height_button(False)

        self.schematic_height = self.schematic_height - view_size_delta
        self.update_size()

    def increase_width(self) -> None:
        """
        Increases the schematic width.
        :return: None
        """
        self.schematic_width = self.schematic_width + self.max_view_size_delta
        self.update_size()

        # re-enable button if it was disabled
        if self.app.actions.get("decrease-width").isEnabled() is False:
            self.enable_decrease_width_button(True)

    def decrease_width(self) -> None:
        """
        Decreases the schematic width.
        :return: None
        """
        max_min_bbox = SchematicBBoxUtils(
            self.items()
        ).min_max_bounding_box_coordinates
        node_max_x = max_min_bbox.max_x.value

        # width always changes from the left - make sure that all the nodes fit in the
        # schematic
        view_size_delta = self.max_view_size_delta
        if self.schematic_width - node_max_x < view_size_delta:
            view_size_delta = self.schematic_width - node_max_x
            # lock decrease width button
            self.enable_decrease_width_button(False)

        self.schematic_width = self.schematic_width - view_size_delta
        self.update_size()

    def update_scene_size(self) -> None:
        """
        Updates the scene size.
        :return: None
        """
        self.setSceneRect(
            -self.padding,
            -self.padding,
            self.schematic_width + self.padding * 2,
            self.schematic_height + self.padding * 2,
        )

    def update_size(self) -> None:
        """
        Updates the schematic size.
        :return: None
        """
        self.update_scene_size()
        self.canvas.update_size(self.schematic_width, self.schematic_height)
        self.model_config.update_schematic_size(
            [self.schematic_width, self.schematic_height]
        )

    def minimise_size(self) -> None:
        """
        Minimises the schematic.
        :return: None
        """
        max_min_bbox = SchematicBBoxUtils(
            self.items()
        ).min_max_bounding_box_coordinates
        self.schematic_width = max_min_bbox.max_x.value
        self.schematic_height = max_min_bbox.max_y.value

        self.update_size()
        self.enable_decrease_width_button(False)
        self.enable_decrease_height_button(False)

    def toggle_lock(self) -> None:
        """
        Locks the schematic so that any node cannot be moved.
        :return: None
        """
        for item in self.items():
            if isinstance(item, SchematicItem):
                item.setFlag(
                    QGraphicsItem.ItemIsMovable,
                    # this is False when schematic is going to be locked
                    self.editor_settings.is_schematic_locked,
                )

        self.editor_settings.save_schematic_lock(
            not self.editor_settings.is_schematic_locked
        )

    def toggle_schematic_size_buttons(self) -> None:
        """
        Toggles the status of the 'reduce schematic size' buttons. If one or more node
        is on the schematic edge, the buttons to reduce the schematic size must be
        disabled.
        :return: None
        """
        is_on_right_edge, is_on_bottom_edge = SchematicBBoxUtils(
            self.items()
        ).are_nodes_on_edges(self.schematic_width, self.schematic_height)
        self.enable_decrease_width_button(not is_on_right_edge)
        self.enable_decrease_height_button(not is_on_bottom_edge)

    def wheelEvent(self, event: PySide6.QtGui.QWheelEvent) -> None:
        """
        Handles zoom using the mouse wheel.
        :param event: The event being triggered.
        :return: None
        """
        self.scale_view(units_to_factor(event.angleDelta().y()))
        event.accept()

    def reset_scale(self) -> None:
        """
        Resets the scale to 100%.
        :return: None
        """
        self.setTransform(QtGui.QTransform())

    def scale_view(self, f: float) -> None:
        """
        Scales the view and handles the zoom buttons status.
        :param f: The scaling factor.
        :return: None
        """
        self.scaling_factor = round(
            self.transform().scale(f, f).mapRect(QRectF(0, 0, 1, 1)).width(), 4
        )

        if self.scaling_factor is not None:
            # zoom out button
            if self.scaling_factor <= self.min_zoom:
                self.app.actions.get("zoom-out").setDisabled(True)
            else:
                self.app.actions.get("zoom-out").setDisabled(False)
            # block scaling
            if self.scaling_factor < self.min_zoom:
                return

            if self.scaling_factor >= self.max_zoom:
                # zoom in button
                self.app.actions.get("zoom-in").setDisabled(True)
            else:
                self.app.actions.get("zoom-in").setDisabled(False)
            # block scaling
            if self.scaling_factor > self.max_zoom:
                return

            # zoom 100% button
            if self.scaling_factor == 1:
                self.app.actions.get("zoom-100").setDisabled(True)
            else:
                self.app.actions.get("zoom-100").setDisabled(False)

        self.app.editor_settings.save_zoom_level(self.scaling_factor)
        self.scale(f, f)

    @Slot(QPointF)
    def on_schematic_move(self, position: QPointF) -> None:
        """
        Slot called when the schematic is moved (by dragging it or when the toolbar
        button is clicked).
        :param position: The new position.
        :return: None
        """
        self.app.editor_settings.save_schematic_center(position)

    def center_view_on(self, position: QPointF | None = None) -> None:
        """
        Centers the view on the provided position. If this is None, the schematic is
        centered on the scene center.
        :param position: The position to center the schematic on. Optional.
        :return: None
        """
        if not position:  # can be also False when triggered from QAction
            position = self.scene.sceneRect().center()
        self.centerOn(position)
        # noinspection PyUnresolvedReferences
        self.schematic_move_event.emit(position)

    def fit_view(self) -> None:
        """
        Centers the view to the scene center.
        :return: None
        """
        self.fitInView(self.scene.sceneRect(), Qt.KeepAspectRatio)

    def select_node_by_name(self, node_name: str) -> None:
        """
        Marks a node as selected by identifying the node with its name.
        :param node_name: The node name
        :return: None
        """
        for node in self.items():
            if isinstance(node, SchematicItem) and node.name == node_name:
                node.setSelected(True)
                break

    def toggle_labels(self) -> None:
        """
        Shows or hides the node labels on the schematic.
        :return: None
        """
        for node in self.items():
            if isinstance(node, SchematicItem):
                node.label.toggle_label()

        self.editor_settings.save_hide_labels(
            not self.editor_settings.are_labels_hidden
        )

    def toggle_arrows(self) -> None:
        """
        Shows or hides the edge arrows on the schematic.
        :return: None
        """
        for item in self.items():
            if isinstance(item, Edge):
                item.toggle_arrow()

        self.editor_settings.save_hide_arrows(
            not self.editor_settings.are_edge_arrows_hidden
        )

    def export_current_view(self) -> None:
        # # image = QImage(self.scene.sceneRect().size().toSize(), QImage.Format_RGBA64)
        # image = QPixmap(self.scene.sceneRect().size().toSize())
        # # image.fill(Qt.GlobalColor.transparent)
        # p = QPainter(image)
        #
        # self.scene.render(p, self.scene.itemsBoundingRect())
        # p.end()
        # image.save('test.png')
        # return
        file = QFileDialog().getSaveFileName(
            self, "Save current view as image", "", "PNG (*.png)"
        )
        file_name = file[0]
        # TODO: to clipboard?

        if len(file_name) > 0:
            self.scene.clearSelection()
            pixmap = self.grab()
            pixmap.save(file_name)
            self.app.statusBar().showMessage(
                f"Exported current view as {file_name}"
            )
        else:
            self.app.statusBar().showMessage("Schematic export aborted")

    def enable_decrease_width_button(self, enable: bool = False) -> None:
        """
        Enables or disables the button to decrease the schematic width.
        :param enable: Whether to enable the button. If False the button is disabled.
        :return: None
        """
        self.app.actions.get("decrease-width").setEnabled(enable)

    def enable_decrease_height_button(self, enable: bool = False) -> None:
        """
        Enables or disables the button to decrease the schematic height.
        :param enable: Whether to enable the button. If False the button is disabled.
        :return: None
        """
        self.app.actions.get("decrease-height").setEnabled(enable)

    def select_all_items(self) -> None:
        """
        Select all items on the schematic.
        :return: None
        """
        for item in self.items():
            item.setSelected(True)

    def de_select_all_items(self) -> None:
        """
        De-select all items on the schematic.
        :return: None
        """
        self.scene.clearSelection()

    @Slot()
    def on_delete_nodes(self, nodes: list["SchematicItem"]) -> None:
        """
        Deletes the nodes and their edges from the schematic and model configuration.
        :return: None
        """
        command = DeleteNodeCommand(schematic=self, selected_nodes=nodes)
        self.app.undo_stack.push(command)

    @Slot(SchematicItem)
    def on_connect_node_start(self, node: "SchematicItem") -> None:
        """
        Connects the node to another one on the schematic.
        :param node: The node where the new edge needs to start.
        :return: None
        """
        self.connecting_node_props.enabled = True
        self.connecting_node_props.source_node = node
        self.viewport().setCursor(Qt.CrossCursor)
        self.abort_node_connection_button.show()
        self.app.actions.get("add-edge").setEnabled(False)

        # disable actions
        for action_key in [
            "remove-edges",
            "edit-node",
            "delete-node",
            "select-all",
            "select-none",
        ]:
            self.app.actions.get(action_key).setEnabled(False)

        # enable connecting mode for nodes. Exclude virtual and already connected nodes
        for item in self.items():
            item: SchematicItem
            if isinstance(item, SchematicItem) and item != node:
                if item.is_connectable(node):
                    item.connecting_mode_on = True
                    item.setFlag(QGraphicsItem.ItemIsMovable, False)
                else:
                    item.setFlag(QGraphicsItem.ItemIsSelectable, True)
                    item.setOpacity(item.disabled_node_opacity)
                    item.setEnabled(False)

        # draw new temporary edge
        new_temp_edge = TempEdge(node, self)
        self.connecting_node_props.temp_edge = new_temp_edge
        self.scene.addItem(new_temp_edge)

    @Slot(SchematicItem)
    def on_connect_node_end(
        self, target_node: Union["SchematicItem", None] = None
    ) -> None:
        """
        Actions to perform after a node has been connected.
        :param target_node: The target node to connect the new edge to. This is
        supplied when the user click on a node on the schematic (via mousePressEvent).
        If the user aborts the connection or clicks on the canvas, the target is None.
        :return: None
        """
        source_node = self.connecting_node_props.source_node
        if source_node is None:
            return

        # remove the temporary dge
        self.scene.removeItem(self.connecting_node_props.temp_edge)

        # create the new edge if the target mode is available (this can be False or
        # None)
        if target_node:
            self.scene.addItem(
                Edge(
                    source=source_node,
                    target=target_node,
                    hide_arrow=self.editor_settings.are_edge_arrows_hidden,
                )
            )
            self.model_config.edges.add(
                source_node_name=source_node.name,
                target_node_name=target_node.name,
            )

            # noinspection PyUnresolvedReferences
            self.app.status_message.emit(
                f"Connected {source_node.name} to {target_node.name}"
            )
        self.app.components_tree.reload()

        # reset
        self.connecting_node_props.reset()
        self.abort_node_connection_button.hide()
        self.viewport().setCursor(Qt.ArrowCursor)
        for item in self.items():
            if isinstance(item, SchematicItem):
                # restore style and behaviour
                item.setFlag(
                    QGraphicsItem.ItemIsMovable,
                    not self.editor_settings.is_schematic_locked,
                )
                item.setEnabled(True)
                item.connecting_mode_on = False
                if item.opacity() == item.disabled_node_opacity:
                    item.setOpacity(1)

        self.de_select_all_items()
        for action_key in ["select-all", "select-none"]:
            self.app.actions.get(action_key).setEnabled(True)

    def mousePressEvent(self, event: PySide6.QtGui.QMouseEvent) -> None:
        """
        Enables the schematic panning on mouse click only when the canvas is selected.
        :param event: The event being triggered.
        :return: None
        """
        if event.button() == Qt.LeftButton:
            # enable selection rectangle
            if event.modifiers() == Qt.ControlModifier:
                self.setDragMode(QGraphicsView.DragMode.RubberBandDrag)
            else:
                items = self.items(event.pos())
                item_types = map(type, items)
                # enable canvas dragging
                if len(items) > 0 and SchematicItem not in item_types:
                    self.de_select_all_items()
                    self.canvas_drag = True
                    self.setDragMode(QGraphicsView.DragMode.ScrollHandDrag)

        super().mousePressEvent(event)

    def mouseReleaseEvent(self, event: PySide6.QtGui.QMouseEvent) -> None:
        """
        Handles drag, node position saving and toolbar buttons.
        :param event: The event being triggered.
        :return: None
        """
        super().mouseReleaseEvent(event)
        if event.button() == Qt.LeftButton:
            # perform action on selected nodes
            if self.canvas_drag is False:
                for item in self.scene.selectedItems():
                    item: "SchematicItem"
                    # prevent the nodes from being moved outside the schematic edges.
                    item.adjust_node_position()
                    # store the new positions of any selected nodes as long as the
                    # nodes were moved
                    item.save_position_if_moved()
            else:
                # export the new scene center
                items = self.items(event.pos())
                item_types = map(type, items)
                if len(items) > 0 and SchematicItem not in item_types:
                    center = (
                        self.mapToScene(self.viewport().geometry())
                        .boundingRect()
                        .center()
                    )
                    # noinspection PyUnresolvedReferences
                    self.schematic_move_event.emit(center)

            # toggle the status of the 'reduce schematic size' buttons after a node
            # is moved
            self.toggle_schematic_size_buttons()

            # disable drag of canvas regardless of item
            self.setDragMode(QGraphicsView.DragMode.NoDrag)
            self.canvas_drag = False

            # connect nodes when mode is enabled
            items = self.items(event.pos())
            if self.connecting_node_props.enabled is True:
                # force cursor again after dragging
                self.viewport().setCursor(Qt.CrossCursor)

                valid_items = [
                    item for item in items if isinstance(item, SchematicItem)
                ]
                if len(valid_items) > 0:
                    selected_item = valid_items[0]
                    if self.connecting_node_props.source_node.is_connectable(
                        selected_item
                    ):
                        # noinspection PyUnresolvedReferences
                        self.connect_node_event.emit(valid_items[0])
                    else:
                        # noinspection PyUnresolvedReferences
                        self.app.warning_info_message.emit(
                            "Connect node",
                            "You cannot connect "
                            + f"{self.connecting_node_props.source_node.name} to "
                            + f"{selected_item.name} because the node is virtual or is "
                            + "already connected",
                            "warn",
                        )

    def mouseMoveEvent(self, event: PySide6.QtGui.QMouseEvent) -> None:
        """
        Handles actions when the mouse pointer moves.
        :param event: The event being triggered.
        :return: None
        """
        if self.connecting_node_props.enabled:
            # Updated the temporary edge position
            self.connecting_node_props.temp_edge.adjust(
                self.mapToScene(event.pos())
            )

        super().mouseMoveEvent(event)

    def dragMoveEvent(self, event: PySide6.QtGui.QDragMoveEvent) -> None:
        """
        Accepts the drag move events.
        :param event: The event being triggered.
        :return: None
        """
        event.accept()

    def dragEnterEvent(self, event: PySide6.QtGui.QDragEnterEvent) -> None:
        """
        Accepts the drag enter events.
        :param event: The event being triggered.
        :return: None
        """
        super().dragEnterEvent(event)
        # noinspection PyTypeChecker
        panel: NodesLibraryPanel = self.app.findChild(NodesLibraryPanel)

        if (
            event.mimeData().hasText()
            and isinstance(event.mimeData().text(), str)
            and event.mimeData().text() in panel.node_dict
        ):
            event.accept()
            self.update()
        else:
            event.setAccepted(False)

    def dropEvent(self, event: PySide6.QtGui.QDropEvent) -> None:
        """
        Adds the dropped node to the schematic.
        :param event: The event being triggered.
        :return: None
        """
        super().dropEvent(event)
        if event.mimeData().hasText():
            node_type = event.mimeData().text()
            # add the new node to the model
            node_props = NodeConfig.create(
                name=f"Node {QUuid().createUuid().toString()[1:7]}",
                node_type=node_type,
                position=self.mapToScene(event.pos()).toTuple(),
            )

            # register the action in the undo stack
            command = AddNodeCommand(schematic=self, added_node_dict=node_props)
            self.app.undo_stack.push(command)
        self.update()

    def on_scene_change(self) -> None:
        """
        Checks when new items are added to the schematic.
        :return: None
        """
        # when there is only one item (the canvas), prevent the schematic from being
        # minimised
        if len(self.scene.items()) == 1:
            enabled = False
        else:
            enabled = True
        if self.app.actions.get("minimise").isEnabled() != enabled:
            self.app.actions.get("minimise").setEnabled(enabled)

    @Slot()
    def on_selection_changed(self) -> None:
        """
        Slot called when the selection on the scene changes. This is used to
        enable/disable the toolbar buttons.
        :return: None
        """
        if self.connecting_node_props.enabled is True:
            return

        panel = self.app.toolbar.tabs["Nodes"].panels["Operations"]
        delete_edge_button = panel.buttons["Disconnect"]
        delete_edge_action = self.app.actions.get("remove-edges")
        add_edge_action = self.app.actions.get("add-edge")
        edit_node_action = self.app.actions.get("edit-node")
        delete_node_action = self.app.actions.get("delete-node")
        select_node_action = self.app.actions.get("select-none")

        # always disconnect the signals
        try:
            # noinspection PyUnresolvedReferences
            edit_node_action.triggered.disconnect()
        except RuntimeError:
            pass
        try:
            # noinspection PyUnresolvedReferences
            delete_node_action.triggered.disconnect()
        except RuntimeError:
            pass

        selected_items: list["SchematicItem"] = self.scene.selectedItems()
        items_count = len(selected_items)
        if items_count == 1:
            item = selected_items[0]
            # add and delete edge
            if not selected_items[0].model_node.is_virtual:
                # if there are no connected nodes, keep the button disabled
                if item.add_delete_edge_actions(
                    delete_edge_button.dropdown_menu
                ):
                    delete_edge_action.setDisabled(False)
                else:
                    delete_edge_action.setDisabled(True)

                add_edge_action.triggered.connect(
                    lambda *args, node=item: self.on_connect_node_start(node)
                )
                add_edge_action.setDisabled(False)

            # edit node
            edit_node_action.triggered.connect(item.on_edit_node)
            edit_node_action.setDisabled(False)

            # delete node
            delete_node_action.triggered.connect(item.on_delete_node)
            delete_node_action.setDisabled(False)

            # select none
            select_node_action.setDisabled(False)
        elif items_count > 1:
            # delete multiple selected nodes
            # noinspection PyDefaultArgument
            delete_node_action.triggered.connect(
                lambda *args, nodes=selected_items: self.on_delete_nodes(nodes)
            )

        # restore state
        if items_count == 0:
            edit_node_action.setDisabled(True)
            delete_node_action.setDisabled(True)
            select_node_action.setDisabled(True)

        if items_count != 1:
            add_edge_action.setDisabled(True)
            delete_edge_action.setDisabled(True)
            edit_node_action.setDisabled(True)<|MERGE_RESOLUTION|>--- conflicted
+++ resolved
@@ -17,12 +17,8 @@
 from pywr_editor.model import Edges, ModelConfig, NodeConfig
 from pywr_editor.node_shapes import get_node_icon_classes
 from pywr_editor.schematic import (
-<<<<<<< HEAD
-    SchematicItem,
+    AddNodeCommand,
     DeleteNodeCommand,
-    AddNodeCommand,
-=======
->>>>>>> bd02f46b
     SchematicBBoxUtils,
     SchematicItem,
     scaling_factor,
@@ -40,16 +36,20 @@
 
 
 class Schematic(QGraphicsView):
-    # schematic
     padding: int = 50
+    """ canvas padding """
     pywr_bounds: tuple[int] = (-100, 100)
+    """ bounds used in the pixels conversion """
     max_view_size_delta: int = 50
+    """ max step increment to use when resizing the schematic """
     schematic_move_event = Signal(QPointF)
+    """ event emitted when schematic is moved """
     connect_node_event = Signal(SchematicItem)
-
-    # zoom factors
+    """ event emitted when a node is being connected to another """
     min_zoom = scaling_factor("zoom-out", 3)
+    """ min zoom factor"""
     max_zoom = scaling_factor("zoom-in", 3)
+    """ max zoom factor"""
 
     def __init__(self, model_config: ModelConfig, app: "MainWindow"):
         """
