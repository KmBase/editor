--- conflicted
+++ resolved
@@ -15,10 +15,7 @@
     QVBoxLayout,
 )
 
-<<<<<<< HEAD
 from pywr_editor.dialogs import InspectorTree
-from pywr_editor.model import Edges, ModelConfig, NodeConfig
-=======
 from pywr_editor.model import (
     BaseShape,
     Edges,
@@ -28,7 +25,6 @@
     RectangleShape,
     TextShape,
 )
->>>>>>> 43d08355
 from pywr_editor.node_shapes import get_node_icon_classes
 from pywr_editor.schematic import (
     AbstractSchematicItem,
@@ -754,7 +750,7 @@
             self.canvas.setOpacity(1)
 
         for item in self.items():
-            if isinstance(item, SchematicItem):
+            if isinstance(item, SchematicNode):
                 if enable:
                     # lock node position and selection
                     item.setFlag(QGraphicsItem.ItemIsMovable, False)
