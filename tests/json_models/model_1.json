--- conflicted
+++ resolved
@@ -66,35 +66,11 @@
     ]
   ],
   "parameters": {
-<<<<<<< HEAD
     "param1": {"type": "constant", "value": 4},
     "param2": {"type": "constant", "value": 5},
     "param3": {"type": "constantscenario", "scenario": "scenario A", "value": 5},
     "custom_param": {"type": "MyParameter", "value": 50},
     "custom_param2": {"type": "LicenseParameter", "total_volume": 50}
-=======
-    "param1": {
-      "type": "constant",
-      "value": 4
-    },
-    "param2": {
-      "type": "constant",
-      "value": 5
-    },
-    "param3": {
-      "type": "constantscenario",
-      "scenario": "scenario A",
-      "value": 5
-    },
-    "custom_param": {
-      "type": "MyParameter",
-      "value": 50
-    },
-    "custom_param2": {
-      "type": "LicenseParameter",
-      "value": 50
-    }
->>>>>>> 43d08355
   },
   "recorders": {
     "storage_flow": {
